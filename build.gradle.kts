--- conflicted
+++ resolved
@@ -34,13 +34,7 @@
     implementation(libs.jimfs)
     implementation(libs.jline.terminal)
 
-<<<<<<< HEAD
-    compileOnly("org.bitbucket.mstrobel:procyon-compilertools:0.5.36")
-    compileOnly("org.vineflower:vineflower:1.11.1")
-    compileOnly("org.benf:cfr:0.151")
-=======
     compileOnly(libs.bundles.decompilers)
->>>>>>> 5a3f7396
 }
 
 application {
