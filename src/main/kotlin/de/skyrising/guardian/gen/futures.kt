package de.skyrising.guardian.gen

import java.util.concurrent.*
import java.util.concurrent.atomic.AtomicInteger

fun <T> supplyAsync(type: TaskType, supplier: () -> T): CompletableFuture<T> = CompletableFuture.supplyAsync({ supplier() }, { threadLocalContext.get().executor.execute(it, type) })

inline fun <T> immediate(futured: () -> CompletableFuture<T>): T {
    val ctx = threadLocalContext.get()
    try {
        threadLocalContext.set(Context(ImmediateExecutorService()))
        val fut = futured()
        if (!fut.isDone) throw IllegalStateException("Future was not executed immediately")
        return fut.get()
    } finally {
        threadLocalContext.set(ctx)
    }
}

interface CustomExecutorService : ExecutorService {
    val parallelism: Int

    fun execute(command: Runnable, type: TaskType)

    @Deprecated("Use execute(command, type) instead", ReplaceWith("execute(command, TaskType.UNKNOWN)"))
    override fun execute(command: Runnable) {
        execute(command, TaskType.UNKNOWN)
    }

    fun <T : Any?> invokeAll(type: TaskType, tasks: Collection<Callable<T>>): MutableList<Future<T>> {
        val futures = ArrayList<Future<T>>(tasks.size)
        return try {
            for (t in tasks) {
                val f: RunnableFuture<T> = FutureTask(t)
                futures.add(f)
                execute(f, type)
            }
            var i = 0
            val size = futures.size
            while (i < size) {
                val f = futures[i]
                if (!f.isDone) {
                    try {
                        f.get()
                    } catch (ignore: CancellationException) {
                    } catch (ignore: ExecutionException) {
                    }
                }
                i++
            }
            futures
        } catch (t: Throwable) {
            for (f in futures) f.cancel(true)
            throw t
        }
    }
}

class ImmediateExecutorService : AbstractExecutorService(), CustomExecutorService {
    private val thread = Thread.currentThread()

    override val parallelism = 1

    @Suppress("NOTHING_TO_INLINE")
    private inline fun checkThread() {
        if (Thread.currentThread() != thread) throw IllegalStateException("Calling immediate executor from wrong thread")
    }

    override fun isTerminated() = false

    override fun execute(command: Runnable, type: TaskType) {
        checkThread()
        Task(System.nanoTime(), type, command).run()
    }

    override fun shutdown() {
        checkThread()
    }

    override fun shutdownNow(): List<Runnable> {
        checkThread()
        return emptyList()
    }

    override fun isShutdown(): Boolean {
        checkThread()
        return false
    }

    override fun awaitTermination(timeout: Long, unit: TimeUnit): Boolean {
        checkThread()
        return true
    }
}

fun <K, V> deduplicate(map: MutableMap<K, CompletableFuture<V>>, key: K, future: CompletableFuture<V>): CompletableFuture<V> {
    val modifiedFuture = future.thenApply {
        map.remove(key)
        it
    }
    map[key] = modifiedFuture
    return modifiedFuture
}

object CustomThreadFactory : ThreadFactory {
    val group = Thread.currentThread().threadGroup
    val subGroupCount = AtomicInteger()

    override fun newThread(r: Runnable): Thread {
        val newGroup = ThreadGroup(group, "custom-${subGroupCount.incrementAndGet()}")
        return Thread(newGroup, r, newGroup.name + "-main")
    }
}

enum class TaskType {
    DOWNLOAD,
    READ_MERGE_INPUT_JAR,
    MERGE_JAR,
    EXTRACT_RESOURCE,
    READ_MAPPINGS,
    REMAP,
    DECOMPILE,
    POST_PROCESS,
    UNKNOWN,
    GIT,
}

data class Task(val time: Long, val type: TaskType, private val runnable: Runnable): Runnable, Comparable<Task> {
    override fun compareTo(other: Task): Int {
        if (type != other.type) return type.compareTo(other.type)
        if (time != other.time) return time.compareTo(other.time)
        if (runnable != other.runnable) return -1
        return 0
    }

    override fun run() {
        TraceEvent.Begin(name = type.name, cat = "task,${type.name}", ts = time / 1e3)
        try {
            runnable.run()
        } finally {
            TraceEvent.End(name = type.name)
        }
    }
}

class CustomThreadPoolExecutor(override val parallelism: Int, initialDecompileParallelism: Int, threadFactory: ThreadFactory) : AbstractExecutorService(), CustomExecutorService {
    constructor(parallelism: Int) : this(parallelism, maxOf(parallelism - 2, 1), CustomThreadFactory)

    companion object {
        val DEBUG = System.getProperty("monument.scheduler.debug").toBoolean()
    }

    var decompileParallelism = initialDecompileParallelism
        set(value) {
            if (value < 1) throw IllegalArgumentException()
            val diff = value - decompileParallelism
            if (diff == 0) return
            if (diff > 0) decompileSemaphore.release(diff)
            else decompileSemaphore.acquireUninterruptibly(-diff)
            output("scheduler", "Decompile parallelism is now $value")
            field = value
        }
    private val semaphores = Array(TaskType.values().size) { Semaphore(maxTasks(TaskType.values()[it])) }
    private val decompileSemaphore = Semaphore(decompileParallelism)
    private val workers = Array(parallelism) { Worker(it, threadFactory) }
    private val runnableTasks = Array(TaskType.values().size) { PriorityBlockingQueue<Task>() }
    private val scheduledTasks = ConcurrentHashMap.newKeySet<Task>()
    private val runningTasks = ConcurrentHashMap.newKeySet<Task>()
    private val terminated = Object()
    private val runnableTasksChanged = Object()
    @Volatile
    private var running = true
    private val runningWorkers = AtomicInteger()

<<<<<<< HEAD
    init {
        output("scheduler", "parallelism: $parallelism")
        output("scheduler", "decompileParallelism: $decompileParallelism")
        for (worker in workers) worker.thread.start()
=======
    private fun maxTasks(type: TaskType): Int {
        return when (type) {
            TaskType.DECOMPILE -> decompileParallelism
            TaskType.UNKNOWN -> 1
            else -> parallelism - 1
        }
>>>>>>> a29e1a80
    }

    private inner class Worker(val id: Int, private val threadFactory: ThreadFactory): Runnable {
        var thread: Thread? = null

        fun start() {
            if (thread != null) return
            thread = threadFactory.newThread(this)
            thread!!.start()
            runningWorkers.incrementAndGet()
        }

        override fun run() {
            while (running) {
                val task = try {
                    waitForNextTask()
                } catch (e: InterruptedException) {
                    continue
                }
                try {
                    if (DEBUG) output("scheduler", "Running $task in worker $id")
                    task.run()
                } finally {
                    semaphores[task.type.ordinal].release()
                    runningTasks.remove(task)
                    synchronized(runnableTasksChanged) {
                        runnableTasksChanged.notify()
                    }
                    if (!running && scheduledTasks.isEmpty() && runningTasks.isEmpty()) {
                        synchronized(terminated) {
                            terminated.notifyAll()
                        }
                    }
                }
            }
        }

        @Throws(InterruptedException::class)
        private fun waitForNextTask(): Task {
            if (DEBUG) output("scheduler", "Worker $id is waiting for task")
            while (true) {
                for (type in TaskType.values()) {
                    try {
                        val semaphore = semaphores[type.ordinal]
                        if (semaphore.tryAcquire()) {
                            val task = runnableTasks[type.ordinal].poll()
                            if (task != null) {
                                runningTasks.add(task)
                                scheduledTasks.remove(task)
                                return task
                            } else {
                                semaphore.release()
                            }
                        }
                    } catch (e: InterruptedException) {
                        throw e
                    }
                }
                synchronized(runnableTasksChanged) {
                    runnableTasksChanged.wait()
                }
            }
        }
    }

    override fun execute(command: Runnable, type: TaskType) {
        schedule(Task(System.nanoTime(), type, command))
    }

    private fun schedule(task: Task) {
        if (!running) throw RejectedExecutionException()
        if (DEBUG || task.type == TaskType.UNKNOWN) output("scheduler", "Scheduling $task")
        scheduledTasks.add(task)
        runnableTasks[task.type.ordinal].add(task)
        val neededWorkers = runningTasks.size + scheduledTasks.size
        val runningWorkers = runningWorkers.get()
        if (semaphores[task.type.ordinal].availablePermits() > 0 && neededWorkers > runningWorkers && runningWorkers < parallelism && workers[runningWorkers].thread == null) {
            workers[runningWorkers].start()
        } else {
            synchronized(runnableTasksChanged) {
                runnableTasksChanged.notify()
            }
        }
    }

    override fun shutdown() {
        running = false
    }

    override fun shutdownNow(): List<Runnable> {
        running = false
        for (worker in workers) {
            worker.thread?.interrupt()
        }
        return scheduledTasks.toList()
    }

    override fun isShutdown(): Boolean {
        return !running
    }

    override fun isTerminated(): Boolean {
        return !running && runningTasks.isEmpty() && scheduledTasks.isEmpty()
    }

    override fun awaitTermination(timeout: Long, unit: TimeUnit): Boolean {
        if (isTerminated) return true
        return try {
            synchronized(terminated) {
                terminated.wait(unit.toMillis(timeout), (unit.toNanos(timeout) % 1000000L).toInt())
            }
            true
        } catch (e: InterruptedException) {
            false
        }
    }
}<|MERGE_RESOLUTION|>--- conflicted
+++ resolved
@@ -172,19 +172,17 @@
     private var running = true
     private val runningWorkers = AtomicInteger()
 
-<<<<<<< HEAD
     init {
         output("scheduler", "parallelism: $parallelism")
         output("scheduler", "decompileParallelism: $decompileParallelism")
-        for (worker in workers) worker.thread.start()
-=======
+    }
+
     private fun maxTasks(type: TaskType): Int {
         return when (type) {
             TaskType.DECOMPILE -> decompileParallelism
             TaskType.UNKNOWN -> 1
             else -> parallelism - 1
         }
->>>>>>> a29e1a80
     }
 
     private inner class Worker(val id: Int, private val threadFactory: ThreadFactory): Runnable {
