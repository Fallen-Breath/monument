package de.skyrising.guardian.gen

import com.google.gson.JsonElement
import java.io.BufferedInputStream
import java.io.File
import java.io.IOException
import java.io.InputStreamReader
import java.net.HttpURLConnection
import java.net.URI
import java.nio.file.*
import java.nio.file.attribute.BasicFileAttributes
import java.security.MessageDigest
import java.util.concurrent.CompletableFuture
import java.util.concurrent.ConcurrentHashMap
import java.util.zip.ZipFile

data class DownloadProgress(val length: Long, val progress: Long)

private val DOWNLOADS = ConcurrentHashMap<URI, CompletableFuture<Unit>>()

fun download(url: URI, file: Path, listener: ((DownloadProgress) -> Unit)? = null) = DOWNLOADS.computeIfAbsent(url) {
    startDownload(it, file, listener)
}

<<<<<<< HEAD
private fun startDownload(url: URI, file: Path, listener: ((DownloadProgress) -> Unit)? = null) = supplyAsync {
    println("Downloading $url")
    Files.createDirectories(file.parent)
    if (url.scheme == "file") {
        Files.copy(Paths.get(url), file)
        return@supplyAsync
    }
    try {
        val conn = url.toURL().openConnection() as HttpURLConnection
        conn.connect()
        val len = conn.getHeaderFieldLong("Content-Length", -1)
        BufferedInputStream(conn.inputStream).use { input ->
            Files.newOutputStream(file).use { output ->
                val buf = ByteArray(4096)
                var progress = 0L
                while (true) {
                    val read = input.read(buf)
                    if (read == -1) break
                    output.write(buf, 0, read)
                    progress += read
                    if (listener != null) listener(DownloadProgress(len, progress))
=======
private fun startDownload(url: URI, file: Path, listener: ((DownloadProgress) -> Unit)? = null) =
    if (Files.exists(file)) CompletableFuture.completedFuture(Unit) else supplyAsync(TaskType.DOWNLOAD) {
        Timer("", file.toString(), mapOf("url" to url.toString(), "file" to file.toString())).use {
            if (Files.exists(file)) return@supplyAsync
            println("Downloading $url")
            Files.createDirectories(file.parent)
            if (url.scheme == "file") {
                Files.copy(Paths.get(url), file)
                return@supplyAsync
            }
            try {
                val conn = url.toURL().openConnection() as HttpURLConnection
                conn.connect()
                val len = conn.getHeaderFieldLong("Content-Length", -1)
                BufferedInputStream(conn.inputStream).use { input ->
                    Files.newOutputStream(file).use { output ->
                        val buf = ByteArray(4096)
                        var progress = 0L
                        while (true) {
                            val read = input.read(buf)
                            if (read == -1) break
                            output.write(buf, 0, read)
                            progress += read
                            if (listener != null) listener(DownloadProgress(len, progress))
                        }
                    }
>>>>>>> a29e1a80
                }
            } catch (e: IOException) {
                throw IOException("Failed to download $url", e)
            }
        }
    }

inline fun <reified T : JsonElement> requestJson(url: URI): CompletableFuture<T> = supplyAsync(TaskType.DOWNLOAD) {
    println("Fetching $url")
    val conn = url.toURL().openConnection() as HttpURLConnection
    conn.connect()
    GSON.fromJson<T>(InputStreamReader(conn.inputStream))
}

fun rmrf(path: Path) {
    Files.walkFileTree(path, object : SimpleFileVisitor<Path>() {
        override fun visitFile(file: Path, attrs: BasicFileAttributes): FileVisitResult {
            Files.delete(file)
            return FileVisitResult.CONTINUE
        }

        override fun postVisitDirectory(dir: Path, exc: IOException?): FileVisitResult {
            if (exc != null) throw exc
            Files.delete(dir)
            return FileVisitResult.CONTINUE
        }
    })
}

fun copy(path: Path, to: Path, vararg options: CopyOption) {
    Files.walkFileTree(path, object : SimpleFileVisitor<Path>() {
        override fun preVisitDirectory(dir: Path, attrs: BasicFileAttributes?): FileVisitResult {
            val dest = to.resolve(path.relativize(dir).toString())
            Files.createDirectories(dest)
            return FileVisitResult.CONTINUE
        }

        override fun visitFile(file: Path, attrs: BasicFileAttributes): FileVisitResult {
            val dest = to.resolve(path.relativize(file).toString())
            Files.copy(file, dest, *options)
            return FileVisitResult.CONTINUE
        }
    })
}

fun copyCached(path: Path, to: Path, cacheDir: Path) {
    Files.walkFileTree(path, object : SimpleFileVisitor<Path>() {
        override fun preVisitDirectory(dir: Path, attrs: BasicFileAttributes?): FileVisitResult {
            val dest = to.resolve(path.relativize(dir).toString())
            Files.createDirectories(dest)
            return FileVisitResult.CONTINUE
        }

        override fun visitFile(file: Path, attrs: BasicFileAttributes): FileVisitResult {
            val content = Files.readAllBytes(file)
            val dest = to.resolve(path.relativize(file).toString())
            writeCached(dest, content, cacheDir)
            return FileVisitResult.CONTINUE
        }
    })
}

fun writeCached(path: Path, content: ByteArray, cacheDir: Path) {
    val hash = hex(sha256(content))
    val fileName = path.getName(path.nameCount - 1).toString()
    val extension = fileName.substringAfter('.', "")
    val suffix = if (extension.isNotEmpty()) ".$extension" else ""
    val cachePath = cacheDir.resolve(hash.substring(0, 2)).resolve(hash.substring(2) + suffix)
    if (!Files.exists(cachePath)) {
        Files.createDirectories(cachePath.parent)
        Files.write(cachePath, content)
    }
    Files.deleteIfExists(path)
    Files.createLink(path, cachePath)
}

private fun sha256(bytes: ByteArray) = MessageDigest.getInstance("SHA-256").digest(bytes)
private fun hex(bytes: ByteArray) =
    bytes.joinToString("") { ((it.toInt() shr 4) and 0xf).toString(16) + (it.toInt() and 0xf).toString(16) }

fun getJarFileSystem(jar: Path): FileSystem {
    val uri = jar.toUri()
    val fsUri = URI("jar:${uri.scheme}", uri.userInfo, uri.host, uri.port, uri.path, uri.query, uri.fragment)
    return FileSystems.newFileSystem(fsUri, mapOf<String, Any>())
}

fun createJarFileSystem(jar: Path): FileSystem {
    Files.createDirectories(jar.parent)
    val uri = jar.toUri()
    val fsUri = URI("jar:${uri.scheme}", uri.userInfo, uri.host, uri.port, uri.path, uri.query, uri.fragment)
    return FileSystems.newFileSystem(fsUri, mapOf<String, Any>("create" to "true"))
}

interface PostProcessor {
    fun matches(path: Path): Boolean
    fun process(path: Path, content: ByteArray): Pair<Path, ByteArray>
}

val STRUCTURE_PROCESSOR = object : PostProcessor {
    private val structurePath = Paths.get("data", "minecraft", "structure")
    private val structuresPath = Paths.get("data", "minecraft", "structures")

    override fun matches(path: Path) =
        (path.startsWith(structurePath.toString()) || path.startsWith(structuresPath.toString())) && path.fileName.toString().endsWith(".nbt")

    override fun process(path: Path, content: ByteArray): Pair<Path, ByteArray> {
        val nbtName = path.fileName.toString()
        val snbtName = nbtName.substring(0, nbtName.length - 4) + ".snbt"
        val snbtOut = path.resolveSibling(snbtName)
        val tag = Tag.readCompressed(Files.newInputStream(path))
        convertStructure(tag)
        return Pair(snbtOut, tag.toSnbt().toByteArray())
    }
}

val SOURCE_PROCESSOR = object : PostProcessor {
    override fun matches(path: Path) = path.fileName.toString().endsWith(".java")

    override fun process(path: Path, content: ByteArray): Pair<Path, ByteArray> {
        val source = String(content).split("\n").toMutableList()
        var startingComment = source[0].startsWith("/*")
        var comment = false
        val it = source.listIterator()
        while (it.hasNext()) {
            val line = it.next()
            if (startingComment) {
                val index = line.indexOf("*/")
                when {
                    index < 0 -> it.remove()
                    index == line.length - 2 -> {
                        it.remove()
                        startingComment = false
                    }
                    else -> {
                        it.set(line.substring(index + 2))
                        startingComment = false
                    }
                }
                continue
            }
            if (line.contains("/*") && !line.contains("*/")) {
                comment = true
                continue
            }
            val lineComment = line.contains("//") && line.trim().startsWith("//")
            if ((comment || lineComment) && line.contains("at ")) {
                if (line.contains("de.skyrising.guardian.gen.")) {
                    it.remove()
                } else {
                    it.set(line.replace(Regex("\\(.*\\.(java|kt):\\d+\\)"), ""))
                }
            }
            if (line.contains("*/")) {
                comment = false
                continue
            }
        }
        return Pair(path, source.joinToString("\n", postfix="\n").toByteArray())
    }
}

fun postProcessFile(path: Path, relative: Path, postProcessors: List<PostProcessor>): Pair<Path, ByteArray?> {
    var outRelative = relative
    var content: ByteArray? = null
    val appliedPostProcessors = mutableSetOf<PostProcessor>()
    outer@ while (appliedPostProcessors.size < postProcessors.size) {
        for (processor in postProcessors) {
            if (processor in appliedPostProcessors) continue
            if (processor.matches(outRelative)) {
                if (content == null) content = Files.readAllBytes(path)
                try {
                    val result = processor.process(outRelative, content!!)
                    outRelative = result.first
                    content = result.second
                } catch (e: Exception) {
                    e.printStackTrace()
                }
                appliedPostProcessors.add(processor)
                continue@outer
            }
        }
        break
    }
    return Pair(outRelative, content)
}

fun postProcessSources(version: String, srcTmpDir: Path, srcDir: Path, postProcessors: List<PostProcessor>) =
    supplyAsync(TaskType.POST_PROCESS) {
        Timer(version, "postProcessSources", mapOf("srcDir" to srcDir.toString())).use {
            if (Files.exists(srcDir)) rmrf(srcDir)
            Files.createDirectories(srcDir)
            Files.walk(srcTmpDir).forEach { path ->
                if (Files.isDirectory(path)) return@forEach
                val relative = srcTmpDir.relativize(path)
                val (outRelative, content) = postProcessFile(path, relative, postProcessors)
                val fileOut = srcDir.resolve(outRelative.toString())
                Files.createDirectories(fileOut.parent)
                if (content != null) {
                    Files.write(fileOut, content)
                } else {
                    Files.copy(path, fileOut)
                }
            }
            if (srcTmpDir.fileSystem != FileSystems.getDefault()) {
                srcTmpDir.fileSystem.close()
            }
        }
    }

fun extractResources(version: String, jar: Path, out: Path, postProcessors: List<PostProcessor>) =
    supplyAsync(TaskType.EXTRACT_RESOURCE) {
        Timer(version, "extractResources", mapOf("jar" to jar.toString(), "out" to out.toString())).use {
            getJarFileSystem(jar).use { fs ->
                val root = fs.getPath("/")
                Files.walk(root).forEach { path ->
                    if (Files.isDirectory(path) || path.fileName.toString().endsWith(".class")) return@forEach
                    val relative = root.relativize(path)
                    val (outRelative, content) = postProcessFile(path, relative, postProcessors)
                    val fileOut = out.resolve(outRelative.toString())
                    Files.createDirectories(fileOut.parent)
                    if (content == null) {
                        copyCached(path, fileOut, RESOURCE_CACHE_DIR)
                    } else {
                        writeCached(fileOut, content, RESOURCE_CACHE_DIR)
                    }
                }
            }
        }
    }

fun convertStructure(tag: Tag) {
    if (tag !is CompoundTag) return
    tag.remove("DataVersion")
    val paletteTag = tag["palette"]
    val blocksTag = tag["blocks"]
    if (paletteTag !is ListTag<*> || blocksTag !is ListTag<*>) return
    val palette = mutableListOf<String>()
    tag["palette"] = ListTag(ArrayList(paletteTag.map { e ->
        if (e !is CompoundTag) throw IllegalArgumentException("palette entry should be a CompoundTag: $e")
        val str = tagToBlockStateString(e)
        palette.add(str)
        StringTag(str)
    }))
    tag["data"] = ListTag(ArrayList(blocksTag.map { block ->
        if (block !is CompoundTag) throw IllegalArgumentException("block should be a CompoundTag: $block")
        val stateId = block["state"].let { if (it is IntTag) it else null } ?: return@map block
        block["state"] = StringTag(palette[stateId.value])
        block
    }))
    tag.remove("blocks")
    return
}

fun tagToBlockStateString(tag: CompoundTag): String {
    val name = tag["Name"].let { if (it is StringTag) it.value else "minecraft:air" }
    val props = tag["Properties"].let { if (it is CompoundTag) it else null } ?: return name
    val sb = StringBuilder(name).append('{')
    var first = true
    for ((k, v) in props) {
        if (v !is StringTag) continue
        if (!first) sb.append(',')
        first = false
        sb.append(k).append(':').append(v.value)
    }
    return sb.append('}').toString()
}

fun useResourceFileSystem(cls: Class<*>, fn: (Path) -> Unit) {
    val root = cls.getResource("/.resourceroot") ?: throw IllegalStateException("Could not find resource root")
    val uri = root.toURI()
    when (uri.scheme) {
        "file" -> fn(Paths.get(uri).parent)
        "jar" -> {
            try {
                // FIXME: this file system isn't closed because it has multiple users
                fn(FileSystems.newFileSystem(uri, emptyMap<String, Any>()).getPath("/"))
            } catch (e: FileSystemAlreadyExistsException) {
                fn(FileSystems.getFileSystem(uri).getPath("/"))
            }
        }
        else -> throw IllegalStateException("Cannot get file system for scheme '${uri.scheme}'")
    }
}

fun getMavenArtifact(mvnArtifact: MavenArtifact): CompletableFuture<URI> {
    val path = mvnArtifact.getPath()
    val filePath = JARS_DIR.resolve("libraries").resolve(path)
    if (Files.exists(filePath)) return CompletableFuture.completedFuture(filePath.toUri())
    val url = mvnArtifact.mavenUrl.resolve(path)
    return download(url, filePath).thenApply { filePath.toUri() }
}

fun getMavenArtifacts(mvnArtifacts: List<MavenArtifact>): CompletableFuture<List<URI>> {
    val futures = mvnArtifacts.map(::getMavenArtifact)
    return CompletableFuture.allOf(*futures.toTypedArray()).thenApply {
        futures.map(CompletableFuture<URI>::get)
    }
}

private object Dummy

fun extractGradleAndExtraSources(version: VersionInfo, out: Path): CompletableFuture<Unit> =
    supplyAsync(TaskType.EXTRACT_RESOURCE) {
        useResourceFileSystem(Dummy::class.java) {
            copyCached(it.resolve("gradle_env"), out, RESOURCE_CACHE_DIR)
            copyCached(it.resolve("extra_src"), out.resolve("src/main/java"), RESOURCE_CACHE_DIR)
        }
    }.thenCompose {
        generateGradleBuild(version, out)
    }

fun getMonumentClassRoot(): Path? {
    val dummyClass = Dummy::class.java
    val dummyFileName = File.separator + dummyClass.name.replace('.', File.separatorChar) + ".class"
    val dummyUrl = dummyClass.getResource(dummyFileName)
        ?: return null
    val uri = dummyUrl.toURI()
    return when (uri.scheme) {
        "file" -> {
            val p = Paths.get(uri).toString()
            Paths.get(p.substring(0, p.indexOf(dummyFileName)))
        }

        "jar" -> Paths.get(uri.schemeSpecificPart.substring(5, uri.schemeSpecificPart.indexOf('!')))
        else -> null
    }
}

fun isJarGood(jarPath: Path): Boolean {
    return try {
        ZipFile(jarPath.toFile()).use { zip ->
            for (entry in zip.entries()) {
                zip.getInputStream(entry).use { }
            }
        }
        true
    } catch (e: Exception) {
        output("jarVerifier", "bad jar at $jarPath")
        false
    }
}<|MERGE_RESOLUTION|>--- conflicted
+++ resolved
@@ -22,31 +22,8 @@
     startDownload(it, file, listener)
 }
 
-<<<<<<< HEAD
-private fun startDownload(url: URI, file: Path, listener: ((DownloadProgress) -> Unit)? = null) = supplyAsync {
-    println("Downloading $url")
-    Files.createDirectories(file.parent)
-    if (url.scheme == "file") {
-        Files.copy(Paths.get(url), file)
-        return@supplyAsync
-    }
-    try {
-        val conn = url.toURL().openConnection() as HttpURLConnection
-        conn.connect()
-        val len = conn.getHeaderFieldLong("Content-Length", -1)
-        BufferedInputStream(conn.inputStream).use { input ->
-            Files.newOutputStream(file).use { output ->
-                val buf = ByteArray(4096)
-                var progress = 0L
-                while (true) {
-                    val read = input.read(buf)
-                    if (read == -1) break
-                    output.write(buf, 0, read)
-                    progress += read
-                    if (listener != null) listener(DownloadProgress(len, progress))
-=======
 private fun startDownload(url: URI, file: Path, listener: ((DownloadProgress) -> Unit)? = null) =
-    if (Files.exists(file)) CompletableFuture.completedFuture(Unit) else supplyAsync(TaskType.DOWNLOAD) {
+    supplyAsync(TaskType.DOWNLOAD) {
         Timer("", file.toString(), mapOf("url" to url.toString(), "file" to file.toString())).use {
             if (Files.exists(file)) return@supplyAsync
             println("Downloading $url")
@@ -71,7 +48,6 @@
                             if (listener != null) listener(DownloadProgress(len, progress))
                         }
                     }
->>>>>>> a29e1a80
                 }
             } catch (e: IOException) {
                 throw IOException("Failed to download $url", e)
